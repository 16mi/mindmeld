--- conflicted
+++ resolved
@@ -632,27 +632,6 @@
         return self._choose(text).format(**self.slots)
 
 
-<<<<<<< HEAD
-def _get_app_module(app_path):
-    # Get the absolute path from the relative path (such as home_assistant/app.py)
-    app_path = os.path.abspath(app_path)
-    package_name = os.path.basename(app_path)
-    module_path = path.get_app_module_path(app_path)
-
-    if not os.path.isfile(module_path):
-        raise WorkbenchImportError('Cannot import the app at {path}.'.format(app=module_path))
-
-    try:
-        path.load_app_package(app_path)
-
-        import imp
-        app_module = imp.load_source(
-            '{package_name}.app'.format(package_name=package_name), module_path)
-        app = app_module.app
-        return app
-    except ImportError as ex:
-        raise WorkbenchImportError(ex.msg)
-=======
 class DialogueContext(dict):
     "A thin wrapper around the dictionary object for our convenience"
     @property
@@ -674,7 +653,6 @@
     def exit_flow(self):
         """Exit the current flow by clearing the target dialogue state"""
         self['params'].pop('target_dialogue_state', None)
->>>>>>> 20ad2bf7
 
 
 class Conversation:
