import numpy as np
import tensorflow as tf
import re
import math
import logging

from .taggers import Tagger, extract_sequence_features
from .embeddings import LabelSequenceEmbedding, \
    WordSequenceEmbedding, \
    GazetteerSequenceEmbedding

DEFAULT_ENTITY_TOKEN_SPAN_INDEX = 2
GAZ_PATTERN_MATCH = 'in-gaz\|type:(\w+)\|pos:(\w+)\|'
REGEX_TYPE_POSITIONAL_INDEX = 1
DEFAULT_LABEL = 'B|UNK'
DEFAULT_PADDED_TOKEN = '<UNK>'
DEFAULT_GAZ_LABEL = 'O'
RANDOM_SEED = 1
ZERO_INITIALIZER_VALUE = 0

logger = logging.getLogger(__name__)


class LstmModel(Tagger):
    """"This class encapsulates the bi-directional LSTM model and provides
    the correct interface for use by the tagger model"""

    def fit(self, X, y):
        examples_arr = np.asarray(X, dtype='float32')
        labels_arr = np.asarray(y, dtype='int32')
        self._fit(examples_arr, labels_arr)
        return self

    def predict(self, X):
        encoded_examples_arr = np.asarray(X, dtype='float32')
        tags_by_example_arr = self._predict(encoded_examples_arr)

        resized_predicted_tags = []
        for query, seq_len in zip(tags_by_example_arr, self.sequence_lengths):
            resized_predicted_tags.append(query[:seq_len])

        return resized_predicted_tags

    def set_params(self, **parameters):
        """Initialize params

        Args:
            The keys in the parameters dictionary are as follows:

            number_of_epochs (int): The number of epochs to run
            batch_size (int): The batch size for mini-batch training
            token_lstm_hidden_state_dimension (int): The hidden state
            dimension of the LSTM cell
            learning_rate (int): The learning rate of the optimizer
            optimizer (str): The optimizer used to train the network
            is the number of entities in the dataset
            display_epoch (int): The number of epochs after which the
            network displays common stats like accuracy
            padding_length (int): The length of each query, which is
            fixed, so some queries will be cut short in length
            representing the word embedding, the row index
            is the word's index
            token_embedding_dimension (int): The embedding dimension of the word
            token_pretrained_embedding_filepath (str): The pretrained embedding file-path
            dense_keep_prob (float): The dropout rate of the dense layers
            lstm_input_keep_prob (float): The dropout rate of the inputs to the LSTM cell
            lstm_output_keep_prob (float): The dropout rate of the outputs of the LSTM cell
            gaz_encoding_dimension (int): The gazetteer encoding dimension
        """
        self.number_of_epochs = parameters.get('number_of_epochs', 20)
        self.batch_size = parameters.get('batch_size', 20)
        self.token_lstm_hidden_state_dimension = \
            parameters.get('token_lstm_hidden_state_dimension', 300)
        self.learning_rate = parameters.get('learning_rate', 0.005)
        self.optimizer_tf = parameters.get('optimizer', 'adam')
        self.padding_length = parameters.get('padding_length', 20)
        self.display_epoch = parameters.get('display_epoch', 20)
        self.token_embedding_dimension = parameters.get('token_embedding_dimension', 300)
        self.token_pretrained_embedding_filepath = \
            parameters.get('token_pretrained_embedding_filepath')
        self.dense_keep_probability = parameters.get('dense_keep_prob', 0.5)
        self.lstm_input_keep_prob = parameters.get('lstm_input_keep_prob', 0.5)
        self.lstm_output_keep_prob = parameters.get('lstm_output_keep_prob', 0.5)
        self.gaz_encoding_dimension = parameters.get('gaz_encoding_dimension', 100)
        self.use_crf_layer = parameters.get('use_crf_layer', True)

    def get_params(self, deep=True):
        return self.__dict__

    def construct_tf_variables(self):
        """
        Constructs the variables and operations in the tensorflow session graph
        """
        self.dense_keep_prob_tf = tf.placeholder(tf.float32, name='dense_keep_prob_tf')
        self.lstm_input_keep_prob_tf = tf.placeholder(tf.float32, name='lstm_input_keep_prob_tf')
        self.lstm_output_keep_prob_tf = tf.placeholder(tf.float32, name='lstm_output_keep_prob_tf')

        self.query_input_tf = tf.placeholder(tf.float32,
                                             [None,
                                              self.padding_length,
                                              self.token_embedding_dimension],
                                             name='query_input_tf')

        self.gaz_input_tf = tf.placeholder(tf.float32,
                                           [None,
                                            self.padding_length,
                                            self.gaz_dimension],
                                           name='gaz_input_tf')

        self.label_tf = tf.placeholder(tf.int32,
                                       [None,
                                        int(self.padding_length),
                                        self.output_dimension],
                                       name='label_tf')

        self.sequence_length_tf = tf.placeholder(tf.int32, shape=[None],
                                                 name='sequence_length_tf')

        word_and_gaz_embedding_tf = self._construct_embedding_network()
        self.lstm_output_tf = self._construct_lstm_network(word_and_gaz_embedding_tf)

<<<<<<< HEAD
        self.optimizer, self.cost = self._define_optimizer_and_cost(
            self.tf_lstm_output, self.tf_label, self.tf_sequence_length)
=======
        self.optimizer_tf, self.cost_tf = self._define_optimizer_and_cost(
            self.lstm_output_tf, self.label_tf)
>>>>>>> d05b92a6

    def extract_features(self, examples, config, resources, y=None, fit=True):
        if y:
            # Train time
            self.resources = resources

            # The gaz dimension are the sum total of the gazetteer entities and
            # the 'other' gaz entity, which is the entity for all non-gazetteer tokens
            self.gaz_dimension = len(self.resources['gazetteers'].keys()) + 1

            self.example_type = config.example_type
            self.features = config.features

            self.token_pretrained_embedding_filepath = \
                config.params.get('token_pretrained_embedding_filepath')

            self.padding_length = config.params.get('padding_length')

            self.label_encoder = LabelSequenceEmbedding(self.padding_length,
                                                        DEFAULT_LABEL)

            self.query_encoder = WordSequenceEmbedding(
                self.padding_length, DEFAULT_PADDED_TOKEN, True,
                self.token_embedding_dimension, self.token_pretrained_embedding_filepath)

            self.gaz_encoder = GazetteerSequenceEmbedding(self.padding_length,
                                                          DEFAULT_GAZ_LABEL,
                                                          self.gaz_dimension)

            encoded_labels = []
            for sequence in y:
                encoded_labels.append(self.label_encoder.encode_sequence_of_tokens(sequence))

            embedded_labels = self.label_encoder.get_embeddings_from_encodings(encoded_labels)

            self.output_dimension = len(self.label_encoder.token_to_encoding_mapping.keys())
        else:
            # Predict time
            embedded_labels = None

        # Extract features and classes
        x_arr, gaz_arr = self._get_features(examples)
        self.gaz_features_arr = np.asarray(gaz_arr, dtype='float32')
        self.sequence_lengths = self._extract_seq_length(examples)

        # There are no groups in this model
        groups = None

        return x_arr, embedded_labels, groups

    def setup_model(self, config):

        self.set_params(**config.params)

        # We have to reset the graph on every dataset since the input, gaz and output
        # dimensions for each domain,intent training data is different. So the graph
        # cannot be reused.
        tf.reset_default_graph()
        self.session = tf.Session()

    def construct_feed_dictionary(self,
                                  batch_examples,
                                  batch_gaz,
                                  batch_seq_len,
                                  batch_labels=list()):
        """Constructs the feed dictionary that is used to feed data into the tensors

        Args:
            batch_examples (ndarray): A batch of examples
            batch_gaz (ndarray): A batch of gazetteer features
            batch_seq_len (ndarray): A batch of sequence length of each query
            batch_labels (ndarray): A batch of labels

        Returns:
            The feed dictionary
        """
        return_dict = {
            self.query_input_tf: batch_examples,
            self.sequence_length_tf: batch_seq_len,
            self.gaz_input_tf: batch_gaz,
            self.dense_keep_prob_tf: self.dense_keep_probability,
            self.lstm_input_keep_prob_tf: self.lstm_input_keep_prob,
            self.lstm_output_keep_prob_tf: self.lstm_output_keep_prob
        }

        if len(batch_labels) > 0:
            return_dict[self.label_tf] = batch_labels

        return return_dict

    def _construct_embedding_network(self):
        """ Constructs a network based on the word embedding and gazetteer
        inputs and concatenates them together

        Returns:
            Combined embeddings of the word and gazetteer embeddings
        """
        initializer = tf.contrib.layers.xavier_initializer(seed=RANDOM_SEED)

        dense_gaz_embedding_tf = tf.contrib.layers.fully_connected(
            inputs=self.gaz_input_tf,
            num_outputs=self.gaz_encoding_dimension,
            weights_initializer=initializer)

        # Combined the two embeddings
        combined_embedding_tf = tf.concat([self.query_input_tf, dense_gaz_embedding_tf], axis=2)
        return combined_embedding_tf

    def _define_optimizer_and_cost(self, output_tensor, label_tensor, sequence_lengths):
        """ This function defines the optimizer and cost function of the LSTM model

        Args:
            output_tensor (Tensor): Output tensor of the LSTM network
            label_tensor (Tensor): Label tensor of the true labels of the data
            sequence_lengths (Tensor): The tensor of sequence lengths for the current batch

        Returns:
            The optimizer function to reduce loss and the loss values
        """
<<<<<<< HEAD
        if self.use_crf_layer:
            flattened_labels = tf.cast(tf.argmax(label_tensor, axis=2), tf.int32)
            log_likelihood, transition_params = tf.contrib.crf.crf_log_likelihood(output_tensor,
                                                                                  flattened_labels,
                                                                                  sequence_lengths)
            cost = tf.reduce_mean(-log_likelihood, name='crf_log_likelihood')
        else:
            losses = tf.nn.softmax_cross_entropy_with_logits(
                logits=tf.reshape(output_tensor, [-1, self.output_dimension]),
                labels=tf.reshape(label_tensor, [-1, self.output_dimension]),
                name='softmax')
            cost = tf.reduce_mean(losses, name='cross_entropy_mean_loss')

        optimizer = tf.train.AdamOptimizer(learning_rate=float(self.learning_rate)).minimize(cost)
        return optimizer, cost
=======
        softmax_loss_tf = tf.nn.softmax_cross_entropy_with_logits(
            logits=output_tensor,
            labels=tf.reshape(label_tensor, [-1, self.output_dimension]), name='softmax_loss_tf')
        cross_entropy_mean_loss_tf = tf.reduce_mean(softmax_loss_tf,
                                                    name='cross_entropy_mean_loss_tf')
        optimizer_tf = tf.train.AdamOptimizer(
            learning_rate=float(self.learning_rate)).minimize(cross_entropy_mean_loss_tf)
        return optimizer_tf, cross_entropy_mean_loss_tf
>>>>>>> d05b92a6

    def _calculate_score(self, output_array, label_array, seq_lengths):
        """ This function calculates the sequence score of all the queries,
        that is, the total number of queries where all the tags are predicted
        correctly.

        Args:
            output_array (ndarray): Output array of the LSTM network
            label_array (ndarray): Label array of the true labels of the data
            seq_lengths (ndarray): A real sequence lengths of each example

        Returns:
            The number of queries where all the tags are correct
        """
        reshaped_output_arr = np.reshape(
            output_array, [-1, int(self.padding_length), self.output_dimension])
        reshaped_output_arr = np.argmax(reshaped_output_arr, 2)
        reshaped_labels_arr = np.argmax(label_array, 2)

        score = 0
        for idx, query in enumerate(reshaped_output_arr):
            seq_len = seq_lengths[idx]
            predicted_tags = reshaped_output_arr[idx][:seq_len]
            actual_tags = reshaped_labels_arr[idx][:seq_len]
            if np.array_equal(predicted_tags, actual_tags):
                score += 1

        return score

    def _construct_lstm_state(self, initializer, hidden_dimension, batch_size, name):
        """Construct the LSTM initial state

        Args:
            initializer (tf.contrib.layers.xavier_initializer): initializer used
            hidden_dimension: num dimensions of the hidden state variable
            batch_size: the batch size of the data
            name: suffix of the variable going to be used

        Returns:
            (LSTMStateTuple): LSTM state information
        """

        initial_cell_state = tf.get_variable(
            "initial_cell_state_{}".format(name),
            shape=[1, hidden_dimension],
            dtype=tf.float32,
            initializer=initializer)

        initial_output_state = tf.get_variable(
            "initial_output_state_{}".format(name),
            shape=[1, hidden_dimension],
            dtype=tf.float32,
            initializer=initializer)

        c_states = tf.tile(initial_cell_state, tf.stack([batch_size, 1]))
        h_states = tf.tile(initial_output_state, tf.stack([batch_size, 1]))

        return tf.contrib.rnn.LSTMStateTuple(c_states, h_states)

    def _construct_regularized_lstm_cell(self, hidden_dimensions, initializer):
        """Construct a regularized lstm cell based on a dropout layer

        Args:
            hidden_dimensions: num dimensions of the hidden state variable
            initializer (tf.contrib.layers.xavier_initializer): initializer used

        Returns:
            (DropoutWrapper): regularized LSTM cell
        """

        lstm_cell = tf.contrib.rnn.CoupledInputForgetGateLSTMCell(
            hidden_dimensions, forget_bias=1.0, initializer=initializer, state_is_tuple=True)

        lstm_cell = tf.contrib.rnn.DropoutWrapper(
            lstm_cell, input_keep_prob=self.lstm_input_keep_prob_tf,
            output_keep_prob=self.lstm_output_keep_prob_tf)

        return lstm_cell

    def _construct_lstm_network(self, input_tensor):
        """ This function constructs the Bi-Directional LSTM network

        Args:
            input_tensor (Tensor): Input tensor to the LSTM network

        Returns:
            output_tensor (Tensor): The output layer of the LSTM network
        """
        n_hidden = int(self.token_lstm_hidden_state_dimension)

        # We cannot use the static batch size variable since for the last batch set
        # of data, the data size could be less than the batch size
        batch_size_dim = tf.shape(input_tensor)[0]

        # We use the xavier initializer for some of it's gradient control properties
        initializer = tf.contrib.layers.xavier_initializer(seed=RANDOM_SEED)

        # Forward LSTM construction
        lstm_cell_forward_tf = self._construct_regularized_lstm_cell(n_hidden, initializer)
        initial_state_forward_tf = self._construct_lstm_state(
            initializer, n_hidden, batch_size_dim, 'lstm_cell_forward_tf')

        # Backward LSTM construction
        lstm_cell_backward_tf = self._construct_regularized_lstm_cell(n_hidden, initializer)
        initial_state_backward_tf = self._construct_lstm_state(
            initializer, n_hidden, batch_size_dim, 'lstm_cell_backward_tf')

        # Combined the forward and backward LSTM networks
        (output_fw, output_bw), _ = tf.nn.bidirectional_dynamic_rnn(
            cell_fw=lstm_cell_forward_tf,
            cell_bw=lstm_cell_backward_tf,
            inputs=input_tensor,
            sequence_length=self.sequence_length_tf,
            dtype=tf.float32,
            initial_state_fw=initial_state_forward_tf,
            initial_state_bw=initial_state_backward_tf)

        # Construct the output later
<<<<<<< HEAD
        output = tf.concat([output_fw, output_bw], axis=-1)
        output = tf.nn.dropout(output, self.tf_dense_keep_prob)

        weights = tf.get_variable('output_weights', shape=[2 * n_hidden, self.output_dimension],
                                  dtype="float32", initializer=initializer)
        weights = tf.tile(weights, [batch_size_dim, 1])
        weights = tf.reshape(weights, [batch_size_dim, 2 * n_hidden, self.output_dimension])

        zero_initializer = tf.constant_initializer(ZERO_INITIALIZER_VALUE)
        biases = tf.get_variable('output_bias', shape=[self.output_dimension], dtype="float32",
                                 initializer=zero_initializer)
=======
        output_tf = tf.concat([output_fw, output_bw], axis=-1)
        output_tf = tf.reshape(output_tf, [-1, 2 * n_hidden])
        output_tf = tf.nn.dropout(output_tf, self.dense_keep_prob_tf)

        output_weights_tf = tf.get_variable('output_weights_tf',
                                            shape=[2 * n_hidden, self.output_dimension],
                                            dtype='float32', initializer=initializer)

        output_bias_tf = tf.get_variable('output_bias_tf', shape=[self.output_dimension],
                                         dtype='float32', initializer=initializer)
>>>>>>> d05b92a6

        output_tf = tf.matmul(output_tf, output_weights_tf) + output_bias_tf
        return output_tf

    def _get_model_constructor(self):
        return self

    def _extract_seq_length(self, examples):
        """Extract sequence lengths from the input examples
        Args:
            examples (list of Query objects): List of input queries

        Returns:
            (list): List of seq lengths for each query
        """
        seq_lengths = []
        for example in examples:
            if len(example.normalized_tokens) > self.padding_length:
                seq_lengths.append(self.padding_length)
            else:
                seq_lengths.append(len(example.normalized_tokens))

        return seq_lengths

    def _get_features(self, examples):
        """Extracts the word and gazetteer embeddings from the input examples

        Args:
            examples (list of mmworkbench.core.Query): a list of queries
        Returns:
            (tuple): Word embeddings and Gazetteer one-hot embeddings
        """
        x_feats_array = []
        gaz_feats_array = []
        for idx, example in enumerate(examples):
            x_feat, gaz_feat = self._extract_features(example)
            x_feats_array.append(x_feat)
            gaz_feats_array.append(gaz_feat)

        x_feats_array = self.query_encoder.get_embeddings_from_encodings(x_feats_array)
        gaz_feats_array = self.gaz_encoder.get_embeddings_from_encodings(gaz_feats_array)
        return x_feats_array, gaz_feats_array

    def _extract_features(self, example):
        """Extracts feature dicts for each token in an example.

        Args:
            example (mmworkbench.core.Query): an query
        Returns:
            (list dict): features
        """
        extracted_gaz_tokens = []
        extracted_sequence_features = extract_sequence_features(
            example, self.example_type, self.features, self.resources)

        for index, extracted_gaz in enumerate(extracted_sequence_features):
            if extracted_gaz == {}:
                extracted_gaz_tokens.append(DEFAULT_GAZ_LABEL)
                continue

            combined_gaz_features = set()
            for key in extracted_gaz.keys():
                regex_match = re.match(GAZ_PATTERN_MATCH, key)
                if regex_match:
                    # Examples of gaz features here are:
                    # in-gaz|type:city|pos:start|p_fe,
                    # in-gaz|type:city|pos:end|pct-char-len
                    # There were many gaz features of the same type that had
                    # bot start and end position tags for a given token.
                    # Due to this, we did not implement functionality to
                    # extract the positional information due to the noise
                    # associated with it.
                    combined_gaz_features.add(
                        regex_match.group(REGEX_TYPE_POSITIONAL_INDEX))

            if len(combined_gaz_features) == 0:
                extracted_gaz_tokens.append(DEFAULT_GAZ_LABEL)
            else:
                extracted_gaz_tokens.append(",".join(list(combined_gaz_features)))

        assert len(extracted_gaz_tokens) == len(example.normalized_tokens), \
            "The length of the gaz and example query have to be the same"

        encoded_gaz = self.gaz_encoder.encode_sequence_of_tokens(extracted_gaz_tokens)
        padded_query = self.query_encoder.encode_sequence_of_tokens(example.normalized_tokens)

        return padded_query, encoded_gaz

    def _fit(self, X, y):
        """Trains a classifier without cross-validation. It iterates through
        the data, feeds batches to the tensorflow session graph and fits the
        model based on the feed forward and back propagation steps.

        Args:
            X (list of list of list of str): a list of queries to train on
            y (list of list of str): a list of expected labels
        """
        self.construct_tf_variables()

        self.session.run([tf.global_variables_initializer(),
                          tf.local_variables_initializer()])

        for epochs in range(int(self.number_of_epochs)):
            logger.info("Training epoch : {}".format(epochs))

            indices = [x for x in range(len(X))]
            np.random.shuffle(indices)

            gaz = self.gaz_features_arr[indices]
            examples = X[indices]
            labels = y[indices]
            batch_size = int(self.batch_size)
            num_batches = int(math.ceil(len(examples) / batch_size))
            seq_len = np.array(self.sequence_lengths)[indices]

            for batch in range(num_batches):
                batch_start_index = batch * batch_size
                batch_end_index = (batch * batch_size) + batch_size

                batch_examples = examples[batch_start_index:batch_end_index]
                batch_labels = labels[batch_start_index:batch_end_index]
                batch_gaz = gaz[batch_start_index:batch_end_index]
                batch_seq_len = seq_len[batch_start_index:batch_end_index]

                if batch % int(self.display_epoch) == 0:
                    output, loss, _ = self.session.run([self.lstm_output_tf,
                                                        self.cost_tf,
                                                        self.optimizer_tf],
                                                       feed_dict=self.construct_feed_dictionary(
                                                        batch_examples,
                                                        batch_gaz,
                                                        batch_seq_len,
                                                        batch_labels))

                    score = self._calculate_score(output, batch_labels, batch_seq_len)
                    accuracy = score / (len(batch_examples) * 1.0)

                    logger.info("Trained batch from index {} to {}, "
                                "Mini-batch loss: {:.5f}, "
                                "Training sequence accuracy: {:.5f}".format(batch * batch_size,
                                                                            (batch * batch_size) +
                                                                            batch_size, loss,
                                                                            accuracy))
                else:
                    self.session.run(self.optimizer_tf, feed_dict=self.construct_feed_dictionary(
                        batch_examples, batch_gaz, batch_seq_len, batch_labels))
        return self

    def _predict(self, X):
        """Trains a classifier without cross-validation.

        Args:
            X (list of list of list of str): a list of queries to train on

        Returns:
            (list): A list of decoded labelled predicted by the model
        """
        seq_len_arr = np.array(self.sequence_lengths)

        # During predict time, we make sure no nodes are dropped out
        self.dense_keep_probability = 1.0
        self.lstm_input_keep_prob = 1.0
        self.lstm_output_keep_prob = 1.0

        output = self.session.run(
            [self.lstm_output_tf],
            feed_dict=self.construct_feed_dictionary(X, self.gaz_features_arr, seq_len_arr))

        output = np.reshape(output, [-1, int(self.padding_length), self.output_dimension])
        output = np.argmax(output, 2)

        decoded_queries = []
        for idx, encoded_predict in enumerate(output):
            decoded_query = []
            for tag in encoded_predict[:self.sequence_lengths[idx]]:
                decoded_query.append(self.label_encoder.encoding_to_token_mapping[tag])
            decoded_queries.append(decoded_query)

        return decoded_queries<|MERGE_RESOLUTION|>--- conflicted
+++ resolved
@@ -119,13 +119,8 @@
         word_and_gaz_embedding_tf = self._construct_embedding_network()
         self.lstm_output_tf = self._construct_lstm_network(word_and_gaz_embedding_tf)
 
-<<<<<<< HEAD
-        self.optimizer, self.cost = self._define_optimizer_and_cost(
-            self.tf_lstm_output, self.tf_label, self.tf_sequence_length)
-=======
         self.optimizer_tf, self.cost_tf = self._define_optimizer_and_cost(
-            self.lstm_output_tf, self.label_tf)
->>>>>>> d05b92a6
+            self.lstm_output_tf, self.label_tf, self.sequence_length_tf)
 
     def extract_features(self, examples, config, resources, y=None, fit=True):
         if y:
@@ -245,32 +240,21 @@
         Returns:
             The optimizer function to reduce loss and the loss values
         """
-<<<<<<< HEAD
         if self.use_crf_layer:
             flattened_labels = tf.cast(tf.argmax(label_tensor, axis=2), tf.int32)
             log_likelihood, transition_params = tf.contrib.crf.crf_log_likelihood(output_tensor,
                                                                                   flattened_labels,
                                                                                   sequence_lengths)
-            cost = tf.reduce_mean(-log_likelihood, name='crf_log_likelihood')
+            cost_tf = tf.reduce_mean(-log_likelihood, name='cost_tf')
         else:
-            losses = tf.nn.softmax_cross_entropy_with_logits(
+            softmax_loss_tf = tf.nn.softmax_cross_entropy_with_logits(
                 logits=tf.reshape(output_tensor, [-1, self.output_dimension]),
                 labels=tf.reshape(label_tensor, [-1, self.output_dimension]),
-                name='softmax')
-            cost = tf.reduce_mean(losses, name='cross_entropy_mean_loss')
-
-        optimizer = tf.train.AdamOptimizer(learning_rate=float(self.learning_rate)).minimize(cost)
-        return optimizer, cost
-=======
-        softmax_loss_tf = tf.nn.softmax_cross_entropy_with_logits(
-            logits=output_tensor,
-            labels=tf.reshape(label_tensor, [-1, self.output_dimension]), name='softmax_loss_tf')
-        cross_entropy_mean_loss_tf = tf.reduce_mean(softmax_loss_tf,
-                                                    name='cross_entropy_mean_loss_tf')
-        optimizer_tf = tf.train.AdamOptimizer(
-            learning_rate=float(self.learning_rate)).minimize(cross_entropy_mean_loss_tf)
-        return optimizer_tf, cross_entropy_mean_loss_tf
->>>>>>> d05b92a6
+                name='softmax_loss_tf')
+            cost_tf = tf.reduce_mean(softmax_loss_tf, name='cost_tf')
+
+        optimizer_tf = tf.train.AdamOptimizer(learning_rate=float(self.learning_rate)).minimize(cost_tf)
+        return optimizer_tf, cost_tf
 
     def _calculate_score(self, output_array, label_array, seq_lengths):
         """ This function calculates the sequence score of all the queries,
@@ -389,30 +373,19 @@
             initial_state_bw=initial_state_backward_tf)
 
         # Construct the output later
-<<<<<<< HEAD
-        output = tf.concat([output_fw, output_bw], axis=-1)
-        output = tf.nn.dropout(output, self.tf_dense_keep_prob)
-
-        weights = tf.get_variable('output_weights', shape=[2 * n_hidden, self.output_dimension],
-                                  dtype="float32", initializer=initializer)
-        weights = tf.tile(weights, [batch_size_dim, 1])
-        weights = tf.reshape(weights, [batch_size_dim, 2 * n_hidden, self.output_dimension])
-
-        zero_initializer = tf.constant_initializer(ZERO_INITIALIZER_VALUE)
-        biases = tf.get_variable('output_bias', shape=[self.output_dimension], dtype="float32",
-                                 initializer=zero_initializer)
-=======
         output_tf = tf.concat([output_fw, output_bw], axis=-1)
-        output_tf = tf.reshape(output_tf, [-1, 2 * n_hidden])
         output_tf = tf.nn.dropout(output_tf, self.dense_keep_prob_tf)
 
         output_weights_tf = tf.get_variable('output_weights_tf',
                                             shape=[2 * n_hidden, self.output_dimension],
-                                            dtype='float32', initializer=initializer)
-
+                                            dtype="float32", initializer=initializer)
+        output_weights_tf = tf.tile(output_weights_tf, [batch_size_dim, 1])
+        output_weights_tf = tf.reshape(output_weights_tf, [batch_size_dim, 2 * n_hidden,
+                                       self.output_dimension])
+
+        zero_initializer = tf.constant_initializer(ZERO_INITIALIZER_VALUE)
         output_bias_tf = tf.get_variable('output_bias_tf', shape=[self.output_dimension],
-                                         dtype='float32', initializer=initializer)
->>>>>>> d05b92a6
+                                         dtype="float32", initializer=zero_initializer)
 
         output_tf = tf.matmul(output_tf, output_weights_tf) + output_bias_tf
         return output_tf
