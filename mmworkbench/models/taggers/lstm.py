--- conflicted
+++ resolved
@@ -524,16 +524,10 @@
 
                     logger.info("Trained batch from index {} to {}, "
                                 "Mini-batch loss: {:.5f}, "
-<<<<<<< HEAD
-                                "Training sequence accuracy: {:.5f}"
-                                "".format(batch * batch_size, (batch * batch_size) + batch_size,
-                                          loss, accuracy))
-=======
                                 "Training sequence accuracy: {:.5f}".format(batch * batch_size,
                                                                             (batch * batch_size) +
                                                                             batch_size, loss,
                                                                             accuracy))
->>>>>>> f3a77e23
                 else:
                     self.session.run(self.optimizer, feed_dict=self.construct_feed_dictionary(
                         batch_examples, batch_gaz, batch_seq_len, batch_labels))
