--- conflicted
+++ resolved
@@ -13,15 +13,9 @@
 from sklearn.model_selection import (KFold, GridSearchCV, GroupKFold, GroupShuffleSplit,
                                      ShuffleSplit, StratifiedKFold, StratifiedShuffleSplit)
 from sklearn.preprocessing import LabelEncoder as SKLabelEncoder, MaxAbsScaler, StandardScaler
-<<<<<<< HEAD
-from sklearn.metrics import (f1_score, precision_recall_fscore_support as score, confusion_matrix)
-from sklearn.metrics import make_scorer
+from sklearn.metrics import (f1_score, precision_recall_fscore_support as score, confusion_matrix,
+                             make_scorer, accuracy_score)
 from sklearn_crfsuite.metrics import sequence_accuracy_score
-
-=======
-from sklearn.metrics import (f1_score, precision_recall_fscore_support as score, confusion_matrix,
-                             accuracy_score)
->>>>>>> 15420278
 from .helpers import get_feature_extractor, get_label_encoder, register_label, ENTITIES_LABEL_TYPE
 from .taggers.taggers import get_tags_from_entities, get_entities_from_tags
 logger = logging.getLogger(__name__)
@@ -496,16 +490,6 @@
         """
         TODO: Generate additional sequence level stats
         """
-<<<<<<< HEAD
-        num_error = 0.0
-        num_total = len(y_true)
-        for idx in range(num_total):
-            if y_true[idx] != y_pred[idx]:
-                num_error += 1
-        accuracy = 1.0 - num_error / num_total
-        print('ACCURACY::::{:.2%}'.format(accuracy))
-        return accuracy
-=======
         sequence_accuracy = self.get_accuracy()
         return {'sequence_accuracy': sequence_accuracy}
 
@@ -526,7 +510,6 @@
             row.append(sequence_stats[stat])
         print(stat_row_format.format(*row))
         print("\n\n")
->>>>>>> 15420278
 
     def print_stats(self):
         raw_results = self.raw_results()
