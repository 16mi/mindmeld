--- conflicted
+++ resolved
@@ -1,9 +1,5 @@
-<<<<<<< HEAD
-
 include source/versions/history.rst
 
-=======
->>>>>>> fc97d730
 recursive-include mindmeld *
 recursive-include tests *
 recursive-exclude * __pycache__
